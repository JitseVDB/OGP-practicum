/**
 * A class representing heroic characters with a name, dynamic hit points, strength, and carrying capacity.
 *
 * Each hero has a name that must follow specific formatting rules, a maximum number of hit points
 * supplied at construction, and a current amount of hit points that may change during combat.
 * The hero's intrinsic strength is stored with two decimal places and determines the hero's carrying capacity.
 *
 * @author Guillaume Vandemoortele
 * @version 1.6
 *
 * @invar The hero's name must be valid according to the custom-defined format rules.
 *        | canHaveAsName(getName())
 * @invar The hero's hit points are always between 0 and the maximum hit points.
 *        | 0 <= getHitPoints() <= getMaxHitPoints()
 * @invar If the hero is not fighting, their hit points are always a prime number.
 *        | !isFighting() ==> isPrime(getHitPoints())
 * @invar The hero's intrinsic strength is always stored with two decimal places.
 *        | Math.round(intrinsicStrength * 100) / 100.0 == intrinsicStrength
 * @invar The hero's capacity is always between 0 and its maximum capacity.
 *        | 0 <= getCapacity() <= getMaxCapacity()
 */
public class Hero extends Entity {

    /**
     * The intrinsic strength of the hero.
     * Must be a positive decimal number, typically with 2 digits after the comma.
     */
    private double intrinsicStrength;

    /**
     * Stands for which weapon is carried in the left and right hand.
     * Standard the hero carries no weapons
     * !!! Kan pas gebruikt worden wanneer de class Weapon gemaakt wordt !!!
     */
    private Weapon leftHandWeapon = null;
    private Weapon rightHandWeapon = null;


    /**
     * Variable that indicates whether the hero is currently fighting. He is initialized as not fighting
     */
    private boolean isFighting;

    /**
     * Variable setting the capacity of the hero
     */
    private int capacity;

    /**
     * Variable setting the maximum capacity of the hero
     */
    private int maxCapacity;

    /**********************************************************
     *                      Constructors
     **********************************************************/

    /**
     * Initializes a hero with the given name, maximum hit points, and intrinsic strength.
     *
     * @param name
     *     the hero's name (must satisfy canHaveAsName)
     * @param maxHitPoints
     *     the maximum number of hit points (must be >= 0)
     * @param strength
     *     the hero's intrinsic strength (must be > 0); stored rounded to two decimal places
     * @throws IllegalArgumentException
     *     if the name is invalid, maxHitPoints is negative, or strength is not positive
     *
     * @post  getName().equals(name)
     * @post  getMaxHitPoints() == maxHitPoints
     * @post  getIntrinsicStrength() == Math.round(strength * 100) / 100.0
     * @implNote If the initial hit points are not a prime number (hero not fighting at start),
     *           they are adjusted to the closest lower prime. Anchor points are then initialized.
     */
    public Hero(String name, int maxHitPoints, double strength) {
        super(name, maxHitPoints, 10);
        if (strength <= 0)
            throw new IllegalArgumentException("Strength must be positive");// standaard protection=10
        this.isFighting = false;
        this.intrinsicStrength = Math.round(strength * 100) / 100.0;
        this.capacity = 0;
        this.maxCapacity = (int)(20 * this.intrinsicStrength);

        // Prime-correctie bij start, omdat niet vechtend
        if (!isPrime(getHitPoints())) {
            int p = getClosestLowerPrime(getHitPoints());
            super.removeHitPoints(getHitPoints() - p);
        }
        // Anchor points initialiseren
        initializeAnchorPoints();
    }

    /**********************************************************
     *                          Name
     **********************************************************/

    /**
     * Checks whether the given name is valid according to these specific rules:
     *      non-null, non-empty, starts with an uppercase letter
     *      and contains only letters, spaces, colons (each followed by a space),
     *      and at maximum 2 apostrophes
     * @param	name
     * 			The name to be validated.
     *
     * @post	If the name is null, empty, or does not start with an uppercase letter,
     * 			the result is false.
     * 			If the name contains characters other than letters
     * 		   	or the name isn't part of the allowed characters
     * 			or more than two apostrophes, or if a colon is not followed by a space,
     * 			the result is false.
     * 			In all other cases, the result is true.
     * 			| if (name == null || name.isEmpty() || !Character.isUpperCase(name.charAt(0)))
     * 			|		then result == false
     * 			| else if (name contains invalid characters
     * 			|			or more than two apostrophes
     * 			|			or ':' not followed by ' ')
     * 			|		then result == false
     * 			| else result == true
     *
     * @effect	The method does not alter any state or have side effects. It just checks
     *          if the name is valid and gives back true or false.
     * 			| result == true <==> name is valid according to the defined format
     */
    @Override
    public boolean canHaveAsName(String name) {
        char[] allowedChars = {' ', ':', '\''};

        if (name == null || name.isEmpty() || !Character.isUpperCase(name.charAt(0))) {
            return false;
        }

        int apostrophes = 0;

        for (int i = 0; i < name.length(); i++) {
            char c = name.charAt(i);

            if (Character.isLetter(c)) {
                continue;
            }

            boolean allowed = false;
            for (char ac : allowedChars) {
                if (c == ac) {
                    allowed = true;
                    break;
                }
            }

            if (!allowed) {
                return false;
            }

            if (c == '\'') {
                apostrophes++;
                if (apostrophes > 2) {
                    return false;
                }
            }

            if (c == ':') {
                if (i + 1 >= name.length() || name.charAt(i + 1) != ' ') {
                    return false;
                }
            }
        }

        return true;
    }

    /**********************************************************
     *                      AnchorPoints
     **********************************************************/

    /**
     *  Initializes anchor points for the hero. For his left hand, right hand, back, body and belt
     */
    @Override
    public void initializeAnchorPoints() {
        addAnchorPoint(new AnchorPoint("leftHand"));
        addAnchorPoint(new AnchorPoint("rightHand"));
        addAnchorPoint(new AnchorPoint("back"));
        addAnchorPoint(new AnchorPoint("body"));
        addAnchorPoint(new AnchorPoint("belt"));
    }

    /**
     * Player gets damaged and loses his hitpoints
     * if the given damage is greater than the hero's protection.
     * @param damage
     *        The amount of damage to apply.
     *
     * @effect The hero’s hit points are reduced by this value.
     */
    @Override
    public void receiveDamage(int damage) {
        int actual = damage - getProtection();
        if (actual < 0) actual = 0;
        super.removeHitPoints(actual);
    }

    /**********************************************************
     *                      Hitpoints
     **********************************************************/

    /**
     * Sets the fighting status.
     *
     * @param status
     *        true if the hero is fighting, false if he is not
     * @post   If the hero stops fighting and their hit points are not prime,
     *  *      they are adjusted to the closest lower prime number.
     */
    public void setFighting(boolean status) {
        this.isFighting = status;
        if (!status && !isPrime(getHitPoints())) {
            int p = getClosestLowerPrime(getHitPoints());
            super.removeHitPoints(getHitPoints() - p);
        }
    }

    /**
     * Determines if a given number is a prime number.
     *
     * @param number
     *        The number to check.
     * @return true if the number is prime; false otherwise.
     */
    private boolean isPrime(int number) {
        if (number < 2) return false;
        for (int i = 2; i <= Math.sqrt(number); i++) {
            if (number % i == 0) return false;
        }
        return true;
    }

    /**
     * Returns the closest lower prime number less than the given starting value.
     *
     * @param start
     *        The starting value.
     * @return The closest lower prime number.
     */
    private int getClosestLowerPrime(int start) {
        for (int i = start - 1; i >= 2; i--) {
            if (isPrime(i)) return i;
        }
        return 2; // fallback
    }

    /**
     * Adds a number of hitpoints to this hero
     * @param amount
     */
    @Override
    public void addHitPoints(int amount) {
        super.addHitPoints(amount);
        if (!isFighting && !isPrime(getHitPoints())) {
            int p = getClosestLowerPrime(getHitPoints());
            super.removeHitPoints(getHitPoints() - p);
        }
    }

    /**
     * Removes a number of hitpoints to this hero
     * @param amount
     */
    @Override
    public void removeHitPoints(int amount) {
        super.removeHitPoints(amount);
        if (!isFighting && !isPrime(getHitPoints())) {
            int p = getClosestLowerPrime(getHitPoints());
            super.removeHitPoints(getHitPoints() - p);
        }
    }

    /**********************************************************
     *                      Strenght
     **********************************************************/

    /**
     * Multiply the strength by a given integer.
     *
     * @param factor
     *        A non-zero integer.
     * @throws IllegalArgumentException if factor is zero.
     */
    public void multiplyStrength(int factor) {
        if (factor == 0)
            throw new IllegalArgumentException("intrinsicStrength cannot be multiplied by zero.");
        this.intrinsicStrength *= factor;
        // round intrinsicStrength to two decimal places
        this.intrinsicStrength = Math.round(this.intrinsicStrength * 100) / 100.0;

    }

    /**
     * Divide the strength by a given integer.
     *
     * @param divisor A non-zero integer.
     * @throws IllegalArgumentException if divisor is zero.
     */
    public void divideStrength(int divisor) {
        if (divisor == 0)
            throw new IllegalArgumentException("Cannot divide by zero.");
        this.intrinsicStrength /= divisor;
        // round intrinsicStrength to two decimal places
        this.intrinsicStrength = Math.round(this.intrinsicStrength * 100) / 100.0;

    }

    /**
     * Calculates the attack power of the hero.
     * It includes the hero's current strength and the damage from the weapons held in both hands.
     *
     * @return The total attack power.
     */
    public double getAttackPower() {
        int weaponDamage = 0;

        if (leftHandWeapon != null) weaponDamage += leftHandWeapon.getDamage();
        if (rightHandWeapon != null) weaponDamage += rightHandWeapon.getDamage();

        return intrinsicStrength + weaponDamage;
    }

    /**
     * Return the intrinsic strength of this hero
     */
    protected double getIntrinsicStrength() {
        return this.intrinsicStrength;
    }

    /**********************************************************
     *                   Weapon Equipment
     **********************************************************/

    /**
     * Equip a weapon in the left hand.
     *
     * @param weapon The weapon to equip (can be null to unequipped).
     */
    public void equipLeftHand(Weapon weapon) {
        this.leftHandWeapon = weapon;
    }

    /**
     * Equip a weapon in the right hand.
     *
     * @param weapon The weapon to equip (can be null to unequipped).
     */
    public void equipRightHand(Weapon weapon) {
        this.rightHandWeapon = weapon;
    }

    /**********************************************************
     *                      Capacity
     **********************************************************/

    /**
     * Return the capacity of this hero
     */
    public int getCapacity() {
        return this.capacity;
    }
    
    /**
     * Return the maximum capacity of this hero
     */
    public int getMaxCapacity() {
        return (int)(20 * intrinsicStrength);
    }

<<<<<<< HEAD
    /**********************************************************
     * Equipment
     **********************************************************/

    /**
     * Check whether this hero can have the given item as one of its items.
     *
     * @param item
     *        The item to be checked.
     *
     * @return False if the item is null or if the item is invalid for this hero.
     *       | if (item == null) then result == false
     *       | else if (item instanceof Armor) then result == (getNbArmors() < 2)
     *       | else if (item instanceof Purse) then result == (hasPurse())
     *       | else result == true
     *
     * @note	This checker does not verify the consistency of the bidirectional relationship,
     * 			nor the ordering in this directory.
     * @note	This checker can be used to verify existing items in this directory, as well as to verify whether
     * 			a new item can be added to this directory.
     */
    @Raw @Override
    public boolean canHaveAsItem(@Raw Equipment item) {
        if (item == null)
            return false;

        // Maximum 2 harnassen
        if (item instanceof Armor && getNbArmors() >= 2)
            return false;

        // Maximum 1 geldbeurs
        if (item instanceof Purse && hasPurse())
            return false;

        return true;
    }

    /**
     * Return the number of armors held by this hero.
     */
    public int getNbArmors() {
        int amount = 0;
        for (int i = 1; i <= getNbAnchorPoints(); i++) {
            Equipment item = getAnchorPointAt(i).getItem();
            if (item instanceof Armor)
                amount++;
        }
        return amount;
    }

    /**
     * Check if this hero has a purse.
     *
     * @return True if hero holds a purse.
     *       | result ==
     *       |   for some I in 1..getNbAnchorPoints() :
     *       |       getAnchorPointAt(i).getItem() instanceof Purse
     */
    public boolean hasPurse() {
        for (int i = 1; i <= getNbAnchorPoints(); i++) {
            Equipment item = getAnchorPointAt(i).getItem();
            if (item instanceof Purse)
                return true;
        }
        return false;
    }

    /**
     * Check whether the given item can be added in the given anchor point.
     *
     * @param item
     *        The equipment to add.
     * @param anchorpoint
     *        The anchor point to check.
     *
     * @return True if and only if the item is allowed on the given anchor point.
     *       | if point.getName().equals("belt") then result == (item instanceof Purse)
     *       | else result == true
     *
     * @note We have already checked if item != null, anchorpoint.isEmpty(), canHaveAsItem() and !hasAsItem().
     */
    @Override
    public boolean canHaveAsItemAt(Equipment item, AnchorPoint anchorpoint) {
        String name = anchorpoint.getName();

        if (name.equals("belt"))
            return item instanceof Purse;

        return true;
    }
=======
>>>>>>> 8ffc84fa

}<|MERGE_RESOLUTION|>--- conflicted
+++ resolved
@@ -363,7 +363,7 @@
     public int getCapacity() {
         return this.capacity;
     }
-    
+
     /**
      * Return the maximum capacity of this hero
      */
@@ -371,7 +371,10 @@
         return (int)(20 * intrinsicStrength);
     }
 
-<<<<<<< HEAD
+
+}
+    }
+
     /**********************************************************
      * Equipment
      **********************************************************/
@@ -462,7 +465,5 @@
 
         return true;
     }
-=======
->>>>>>> 8ffc84fa
 
 }