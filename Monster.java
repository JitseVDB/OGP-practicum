--- conflicted
+++ resolved
@@ -163,10 +163,6 @@
      */
     @Override
     public boolean canHaveAsItem(Equipment item) {
-<<<<<<< HEAD
-=======
-
->>>>>>> 86a0c064
         if (getTotalWeight() + item.getWeight() <= getCapacity()) {
             for (AnchorPoint ap : anchorPoints) {
                 if (ap.isEmpty())
