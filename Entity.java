import be.kuleuven.cs.som.annotate.*;

import java.util.ArrayList;
import java.util.HashMap;
import java.util.List;
import java.util.Map;

/**
 *
 * A class representing the entities (monsters and heroes) in the game.
 *
 * @invar   The name of the entity must be valid.
 *          | canHaveAsName(getName())
 *
 * @invar   The amount of hitpoints must be valid.
 *          | isValidHitPoints(getHitPoints())
 *
 * @invar   Each entity must have a valid protection factor.
 *          | isValidProtection(getProtection())
 *
 * @invar   The maximum amount of hitpoints of an entity must be valid
 *          | isValidMaxHitPoints(getMaxHitPoints())
 *
 * @author Ernest De Gres
 * @author Jitse Vandenberghe
 *
 * @version 1.1
 */


public abstract class Entity {

    /**********************************************************
     * Constructors
     **********************************************************/

    /**
     * Initialize a new entity with the given name, hitpoints, max hitpoints and protection factor.
     *
     * @param   name
     *          The name of the new entity.
     *
     * @param   maxHitPoints
     *          The maximum number of hitpoints.
     *
     * @pre     The maximum amount of hitpoints must be positive
     *          | maxHitPoints >= 0
     *
     * @post    The name of the entity is set to the given name.
     *          | new.getName() == name
     *
     * @post    The maximum and current hitpoints are set to the given value.
     *          | new.getMaxHitPoints() == maxHitPoints
     *          | new.getHitPoints() == maxHitPoints
     *
     * @post    The new entity is not fighting.
     *          | !new.isFighting()
     *
     * @effect  The anchor points are initialized.
     *          | initializeAnchorPoints()
     *
     * @throws IllegalArgumentException
     *         If the given name is invalid
     *         | !canHaveAsName(name)
     *
     */
    public Entity(String name, int maxHitPoints)
            throws IllegalArgumentException {
        if (!canHaveAsName(name))
            throw new IllegalArgumentException("Invalid name for the entity.");

        this.name = name;
        this.maxHitPoints = maxHitPoints;
        this.hitPoints = maxHitPoints;
        this.anchorPoints = new ArrayList<>();
        this.isFighting = false;

        // Prime-correction at initialization, because not fighting
        if (!isPrime(getHitPoints())) {
            int p = getClosestLowerPrime(getHitPoints());
            removeHitPoints(getHitPoints() - p);
        }

        // Initialize AnchorPoints
        initializeAnchorPoints();
    }

    /**********************************************************
     * Name
     **********************************************************/

    /**
     * The name of the entity.
     */
    private final String name;

    /**
     * Returns the name of the entity.
     */
    @Raw @Basic
    public String getName() {
        return name;
    }

    /**
     * Check if the name is valid
     *
     * @param	name
     * 			The name to be validated.
     *
     * @return  True if name is valid
     *
     */
    public abstract boolean canHaveAsName(String name);

    /**********************************************************
     * HitPoints
     **********************************************************/

    /**
     * Variable that indicates whether the entity is currently fighting. He is initialized as not fighting
     */
    private boolean isFighting;

    /**
     * The current number of hitpoints of the entity.
     */
    private int hitPoints;

    /**
     * The maximum number of hitpoints of the entity.
     */
    private int maxHitPoints;

    /**
     * Returns the current hitpoints.
     */
    @Raw @Basic
    public int getHitPoints() {
        return hitPoints;
    }

    /**
     * Returns the maximum hitpoints.
     */
    @Raw @Basic
    public int getMaxHitPoints() {
        return maxHitPoints;
    }

    /**
<<<<<<< HEAD
     * Sets the hitpoints of entity.
=======
     * Sets the hitpoints of entity if valid amount.
>>>>>>> ead67728
     *
     * @param   hitPoints
     *          The amount of hitpoints to set.
     *
     * @pre isValidHitPoints()
     *
     * @post hitpoints is set to the given amount
     *      |   getHitPoints() = hitpoints
     *
     */
    @Raw @Basic
    public void setHitPoints(int hitPoints) {
            this.hitPoints = hitPoints;
    }

    /**
     * Sets the hitpoints of entity.
     *
     * @param   maxHitPoints
     *          The entity that will own this equipment, or null if the item doesn't have an owner.
     *
     * @pre maxHitPoints >= 0
     *
     * @post maximum hitpoints is set to the given amount
     */
    @Raw @Basic
    public void setMaxHitPoints(int maxHitPoints) {
        this.maxHitPoints = maxHitPoints;
    }

    /**
     * Check whether the given amount of maximum hitpoints is a valid amount.
     *
     * @param   maxHitPoints
     *          The amount to check.
     *
     * @return  True if and only if the amount of maximum hitpoints is positive.
     *          | result == (maxHitPoints > 0)
     */
    public static boolean isValidMaxHitPoints(int maxHitPoints) {
        return maxHitPoints > 0;
    }


    /**
     * Check whether the amount of hitpoints is a valid amount.
     *
     * @param   hitPoints
     *          The amount to check.
     *
     * @return  True if and only if the amount of hitpoints is positive and less than the maximun amount of hitpoints.
     *          | result == (hitPoints >= 0 &&  hitpoints <= maxHitPoints)
     */
    public boolean isValidHitPoints(int hitPoints) {
        if (hitPoints == 0) {
            return true;
        }

        if ((hitPoints > 0) && (hitPoints <= maxHitPoints)){
            if (!isFighting && isPrime(getHitPoints())){
                return true;
            }
            if (!isFighting && !isPrime(getHitPoints())){
                return false;
            }
            return true;
        }
        return false;
    }

    /**
     * Reduces the hitpoints of an entity based on the amount of damage and after specific calculations
     *
     * @param damage
     *        The amount of damage to apply.
     *
     * @post The hitpoints are reduced after calculations
     */
    public abstract void receiveDamage(int damage);

    /**
     * Check whether the entity is still alive.
     *
     * @return True if the entity has more than 0 hitpoints.
     *
     */
    @Raw @Basic
    public boolean isAlive() {
        return hitPoints > 0;
    }

    /**********************************************************
     * isFighting
     **********************************************************/


    /**
     * Updates the fighting status of this hero.
     *
     * @param status
     *        true if the hero enters combat, false if they exit combat.
     * @post isFighting() == status
     *
     * @effect If status == false and current hit points are not prime,
     *         the hit points are reduced to the nearest lower prime.
     */
    public void setFighting(boolean status) {
        this.isFighting = status;
        if (!status && !isPrime(getHitPoints())) {
            int p = getClosestLowerPrime(getHitPoints());
            this.hitPoints = p;
        }
    }

    /**
     * Returns true if the entity is fighting
     */
    @Basic
    public boolean isFighting() {
        return isFighting;
    }

    /**
     * Determines if a given number is a prime number.
     *
     * @param number
     *        The number to check.
     * @return true if the number is prime; false otherwise.
     */
    public boolean isPrime(int number) {
        if (number < 2) return false;
        for (int i = 2; i <= Math.sqrt(number); i++) {
            if (number % i == 0) return false;
        }
        return true;
    }

    /**
     * Returns the closest lower prime number less than the given starting value.
     *
     * @param start
     *        The starting value.
     * @return The closest lower prime number.
     */
    public int getClosestLowerPrime(int start) {
        if (start <= 0) return 0;
        for (int i = start - 1; i >= 2; i--) {
            if (isPrime(i)) return i;
        }
        return 2;
    }

    /**
     * Increases the hero’s current hit points by the given amount.
     * If the hero is not fighting, and the result is not a prime number,
     * the hit points are reduced to the closest lower prime.
     * @param amount
     *        The number of hit points to add
     *
     * @post getHitPoints() is increased by amount, but not beyond getMaxHitPoints()
     * @effect If not fighting and the result is not prime, hit points are reduced
     *         to the closest lower prime.
     */
    public void addHitPoints(int amount) {
        if ((this.hitPoints += amount) > maxHitPoints) {
            this.hitPoints = maxHitPoints;
        }
        else {
            if (!isFighting && !isPrime(this.hitPoints)) {
                int p = getClosestLowerPrime(this.hitPoints);
                this.hitPoints = p;
            }
        }
    }

    /**
     * Decreases the hero’s current hit points by the given amount.
     * If the hero is not fighting, and the result is not a prime number,
     * the hit points are further reduced to the closest lower prime.
     *
     * @param amount
     *        The number of hit points to remove
     *
     * @post getHitPoints() is decreased by amount, but not below zero.
     * @effect If not fighting and the result is not prime,
     *         hit points are reduced to the closest lower prime.
     */
    public void removeHitPoints(int amount) {
<<<<<<< HEAD
        this.hitPoints -= amount;
        if (this.hitPoints < 0) this.hitPoints = 0;

        if (!isFighting && !isPrime(getHitPoints())) {
            int p = getClosestLowerPrime(getHitPoints());
            if (getHitPoints() > p)
                this.hitPoints = p; // of gebruik setHitPoints(p);
=======
        if ((this.hitPoints -= amount) <= 0) {
            this.hitPoints = 0;
        }
        else{
            if (!isFighting && !isPrime(getHitPoints())) {
                int p = getClosestLowerPrime(getHitPoints());
                this.hitPoints = p;
            }
>>>>>>> ead67728
        }
    }

    /**********************************************************
     * Protection
     **********************************************************/

    /**
     * The protection factor of the entity.
     */
    private int protection;

    /**
     * Returns the protection factor of the entity.
     */
    @Raw @Basic
    public int getProtection() {
        return protection;
    }

    /**
     * Sets the raw protection value of this entity.
     *
     * @param protection
     *        The new base protection value.
     *
     * @pre isValidProtection()
     *
     * @post geProtection() == protection
     */
    public void setProtection(int protection) {
        this.protection = protection;
    }

    /**
     * Check whether the given protection factor is valid.
     *
     * @param   protection
     *          The protection factor to check.
     *
     * @return  True if and only if the protection factor is strictly positive.
     *          | result == (protection >= 0)
     */
    public static boolean isValidProtection(int protection) {
        return protection > 0;
    }

    /**********************************************************
<<<<<<< HEAD
=======
     * Capacity
     **********************************************************/

    /**
     * Variable referencing the capacity of this monster.
     */
    public int capacity;

    /**
     * Return the capacity of this monster.
     */
    @Raw @Basic
    public int getCapacity() {
        return capacity;
    }

    /**
     * Returns the total weight of all the items which the entity is carrying.
     *
     * If an item is a backpack, its total weight includes the contents of the backpack.
     * Empty anchor points are ignored.
     *
     * @return The sum of the weights of all items in anchor points.
     */
    public int getTotalWeight() {
        int totalWeight = 0;

        for (int i = 1; i < getNbAnchorPoints(); i++) {
            Equipment item = getAnchorPointAt(i).getItem();
            if (item == null) continue;

            if (item instanceof Backpack)
                totalWeight += ((Backpack) item).getTotalWeight(); // explicit cast

            if (item instanceof Purse)
                totalWeight += ((Purse) item).getTotalWeight();

            else totalWeight += item.getWeight();
        }

        return totalWeight;
    }

    /**********************************************************
>>>>>>> ead67728
     * Anchors
     **********************************************************/

    /**
     * Variable referencing a list collecting all anchor points of this entity.
     *
     * @invar  ... -> indien nodig aanvullen
     */
    protected List<AnchorPoint> anchorPoints;

    public void addAnchorPoint(AnchorPoint anchorPoint){
        anchorPoints.add(anchorPoint);
    }

    public abstract void initializeAnchorPoints();

    /**********************************************************
     * Equipment
     **********************************************************/

    /**
     * Add the given item to the anchor points registered to this entity.
     *
     * @param   item
     *          The equipment to be added.
     *
     * @effect  The equipment is added to available anchor point.
     *        | addToAnchorPoint(item)
     *
     * @throws  IllegalArgumentException
     *          The item is already stored in this entity.
     *        | hasAsItem(item)
     * @throws  IllegalArgumentException
     *          The item cannot be added to this entity (illegal equipment).
     *        | !canHaveAsItem(item)
     * @throws  IllegalStateException
     *          The reference from the item to this entity has not yet been set.
     *        | (item != null) && !item.getOwner() == this
     *
     * @note    This is an auxiliary method that completes a bidirectional relationship.
     *          It should only be called from within the controlling class.
     *          At that point, the other direction of the relationship is already set up,
     *          so the given item is in a raw state.
     *          All methods called with this raw item thus require a raw annotation of their parameter.
     * @note    The throws clauses of the effects are cancelled by the throws clauses of this method.
     */
    @Model
    protected void addAsItem(Equipment item) throws IllegalArgumentException, IllegalStateException {
        if (hasAsItem(item))
            throw new IllegalArgumentException("This item is already attached.");

        if (!canHaveAsItem(item))
            throw new IllegalArgumentException("This item is not allowed.");

        if (item != null && item.getOwner() != this)
            throw new IllegalStateException("Item does not reference this entity as its owner.");

        try {
            addToAnchorPoint(item);
        } catch (IllegalArgumentException e) {
            // Should not occur
            assert false;
        }
    }

    /**
     * Check whether the given item is assigned to this entity.
     *
     * @param item
     *        The equipment to be checked.
     *
     * @return True if and only if the given item is attached to one of this entity's anchor points.
     *         False otherwise
     *       | result ==
     *       |   for some I in 1..getNbAnchorPoints():
     *       |     getAnchorPointAt(i).getItem() == item
     */
    @Raw
    public boolean hasAsItem(@Raw Equipment item) {
        for (int i = 1; i <= getNbAnchorPoints(); i++) {
            if (getAnchorPointAt(i).getItem() == item)
                return true;
        }
        return false;
    }

    /**
     * Return the number of anchor points of this entity.
     */
    @Basic @Raw
    public int getNbAnchorPoints() {
        return anchorPoints.size();
    }

    /**
     * Return the anchor point at the given position in this entity.
     *
     * @param index
     *        The index of the anchor point to be returned.
     *
     * @throws IllegalArgumentException
     *         If the given index is not strictly positive or exceeds the number of anchor points
     *         registered to this entity.
     *       | (index < 1) || (index > getNbAnchorPoints())
     *
     * @note	We catch the exception that could be thrown when accessing the internal representation
     * 			and formulate a better suited one for the user of this class.
     * 			This adds to the encapsulation of the internal representation of this class. *
     */
    @Basic @Raw
    public AnchorPoint getAnchorPointAt(int index) throws IndexOutOfBoundsException {
        try {
            return anchorPoints.get(index - 1);
        } catch (IndexOutOfBoundsException e) {
            //The exception e contains a message indicating that 'index-1' is out of bounds
            //Here, we throw a new Exception with the right information
            throw new IndexOutOfBoundsException("Index out of bounds: " + index);
        }
    }


    public abstract boolean canHaveAsItem(Equipment item);

    /**
     * Add the given item to the first anchorpoint of this entity that accepts it.
     *
     * @param item
     *        The equipment to add.
     *
     * @effect The item is added to the first valid anchor point.
     *       | anchorpoint.setItem(item)
     *
     * @throws IllegalArgumentException
     *         If no valid anchor point is found.
     *       |    for I in 1..getNbAnchorPoints() :
     * 	     | 	      (!canHaveAsItemAt(item, i))
     */
    public void addToAnchorPoint(Equipment item) throws IllegalArgumentException {
        for (int i = 1; i <= getNbAnchorPoints(); i++) {
            AnchorPoint anchorpoint = getAnchorPointAt(i);

            if (anchorpoint.isEmpty()) {
                anchorpoint.setItem(item);
                return;
            }
        }

        throw new IllegalArgumentException("No valid anchor point available.");
    }


    /**
     * Remove the given item from this entity.
     *
     * @param item
     *        The equipment to remove.
     *
     * @effect The item is removed from the anchor point it was registered at.
     *         | anchorpoint.setItem(null)
     *
     * @throws IllegalArgumentException
     *        Entity does not have the given item.
     *       | !hasAsItem(item)
     * @throws IllegalStateException
     *         The reference of the given (effective) item to its owner must already be broken down.
     *       | (item != null) && item.getOwner() == this
     *
     * @note This is an auxiliary method used to break a bidirectional relationship.
     *       It should only be called from within the controlling class.
     *       At that point, the reference from the item to this entity must already be cleared.
     */
    @Model
    @Raw
    protected void removeAsItem(@Raw Equipment item) throws IllegalArgumentException, IllegalStateException {

        if (!hasAsItem(item))
            throw new IllegalArgumentException("This entity does not have the item.");

        if (item != null && item.getOwner() == this)
            throw new IllegalStateException("Item still references this entity as its owner.");

        for (int i = 1; i <= getNbAnchorPoints(); i++) {
            AnchorPoint anchorpoint = getAnchorPointAt(i);
            if (anchorpoint.getItem() == item) {
                anchorpoint.setItem(null);
                return;

            }

        }

    }

    /**
     * Checks whether the entity has a free anchorpoint available.
     *
     * @return true if entity has an empty anchorpoint, false otherwise.
     *          | result == (anchorpoint.isEmpty())
     *
     */
    public boolean hasFreeAnchorPoint(){
        for (int i = 1; i <= getNbAnchorPoints(); i++) {
            AnchorPoint anchorpoint = getAnchorPointAt(i);
            if (anchorpoint.isEmpty()) {
                return true;
            }
        }
        return false;
    }

    /*****************************************************************
     *               Protection + GetAnchorPoints
     *****************************************************************/
    /**
     * Variable for the
     */
    private int realProtection;

    /**
     * Returns the raw protection value of this entity.
     *
     * @return The entity’s raw protection value.
     *
     * @post result == realProtection
     */
    @Raw @Basic
    public int getRealProtection() { return realProtection; }


    /**
     * Returns the anchor point with the given name, if it exists.
     *
     * @param name
     *        The name of the anchor point to retrieve
     *
     * @return The matching AnchorPoint, or null if no such anchor exists.
     *
     * @post If an anchor point exists with a name equal to the given name,
     *       it is returned. Otherwise, the result is null.
     *     | if (name == null)
     *     |     then result == null
     *     | else if (exists ap in anchorPoints where ap.getName().equalsIgnoreCase(name))
     *     |     then result == that ap
     *     | else result == null
     */
    public AnchorPoint getAnchorPoint(String name) {
        if (name == null) return null;
        for (AnchorPoint ap : anchorPoints) {
            if (ap.getName().equalsIgnoreCase(name)) {
                return ap;
            }
        }
        return null;
    }

    /**
     * Returns the total weight of all the items which the entity is carrying.
     *
     * If an item is a backpack, its total weight includes the contents of the backpack.
     * Empty anchor points are ignored.
     *
     * @return The sum of the weights of all items in anchor points.
     */
    public int getTotalWeight() {
        int totalWeight = 0;

        for (int i = 1; i < getNbAnchorPoints(); i++) {
            Equipment item = getAnchorPointAt(i).getItem();
            if (item == null) continue;

            if (item instanceof Backpack)
                totalWeight += ((Backpack) item).getTotalWeight(); // explicit cast
            else
                totalWeight += item.getWeight();
        }

        return totalWeight;
    }

    /**
     * Returns a map of all current anchor points and the items assigned to them.
     *
     * @return a map where each key is an anchor point name and the value is the Equipment at that point (null if empty).
     */
    public Map<String, Equipment> getAnchors() {
        Map<String, Equipment> anchors = new HashMap<>();
        for (AnchorPoint ap : anchorPoints) {
            anchors.put(ap.getName(), ap.getItem());
        }
        return anchors;
    }


<<<<<<< HEAD

}




=======
}
>>>>>>> ead67728
<|MERGE_RESOLUTION|>--- conflicted
+++ resolved
@@ -149,11 +149,7 @@
     }
 
     /**
-<<<<<<< HEAD
-     * Sets the hitpoints of entity.
-=======
      * Sets the hitpoints of entity if valid amount.
->>>>>>> ead67728
      *
      * @param   hitPoints
      *          The amount of hitpoints to set.
@@ -342,7 +338,6 @@
      *         hit points are reduced to the closest lower prime.
      */
     public void removeHitPoints(int amount) {
-<<<<<<< HEAD
         this.hitPoints -= amount;
         if (this.hitPoints < 0) this.hitPoints = 0;
 
@@ -350,16 +345,6 @@
             int p = getClosestLowerPrime(getHitPoints());
             if (getHitPoints() > p)
                 this.hitPoints = p; // of gebruik setHitPoints(p);
-=======
-        if ((this.hitPoints -= amount) <= 0) {
-            this.hitPoints = 0;
-        }
-        else{
-            if (!isFighting && !isPrime(getHitPoints())) {
-                int p = getClosestLowerPrime(getHitPoints());
-                this.hitPoints = p;
-            }
->>>>>>> ead67728
         }
     }
 
@@ -408,8 +393,6 @@
     }
 
     /**********************************************************
-<<<<<<< HEAD
-=======
      * Capacity
      **********************************************************/
 
@@ -454,7 +437,6 @@
     }
 
     /**********************************************************
->>>>>>> ead67728
      * Anchors
      **********************************************************/
 
@@ -746,15 +728,4 @@
         }
         return anchors;
     }
-
-
-<<<<<<< HEAD
-
-}
-
-
-
-
-=======
-}
->>>>>>> ead67728
+}