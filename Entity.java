--- conflicted
+++ resolved
@@ -237,7 +237,6 @@
         return protection >= 0;
     }
 
-<<<<<<< HEAD
     /**********************************************************
      * Anchors
      **********************************************************/
@@ -254,7 +253,4 @@
     }
 
     public abstract void initializeAnchorPoints();
-}
-=======
-}
->>>>>>> d1d2053c
+}